--- conflicted
+++ resolved
@@ -285,174 +285,6 @@
 
   lastEventTime = micros();
 }
-
-void getArtisanMessage() {
-  if (Serial.available() > 0) {
-    String input = Serial.readString();
-
-    uint8_t value = 0;
-    input.trim();
-    int split = input.indexOf(';');
-    String command = "";
-
-    if (split >= 0) {
-      command = input.substring(0, split);
-      value = input.substring(split + 1).toInt();
-    } else {
-      command = input;
-    }
-
-    if (command == "READ") {
-      handleREAD();
-    } else if (command == "OT1") {  //Set Heater Duty
-      handleHEAT(value);
-    } else if (command == "OT2") {  //Set Fan Duty
-      handleVENT(value);
-    } else if (command == "OFF") {  //Shut it down
-      shutdown();
-    } else if (command == "ESTOP") {  //Emergency stop heat to 0 and vent to 100
-      eStop();
-    } else if (command == "DRUM") {  //Start the drum
-      handleDRUM(value);
-    } else if (command == "FILTER") {  //Turn on the filter fan
-      handleFILTER(value);
-    } else if (command == "COOL") {  //Cool the beans
-      handleCOOL(value);
-    } else if (command == "CHAN") {  //Hanlde the TC4 init message
-      handleCHAN();
-    } else if (command == "UNITS") {
-      if (split >= 0) CorF = input.charAt(split + 1);
-    }
-  }
-}
-
-//Failsafe functions
-//Don't want the roaster be uncontrolled.. By itself, if you don't send a command in 1sec it will shutdown
-//But I also want to ensure the arduino is getting commands from something.
-//I think a safeguard for this might be to ensure we're regularly receiving control messages.
-//If Artisan is on, it should be polling for temps every few seconds. This requires we get a VALID control command.
-//I also want to add some sort of over temp protection. Butthis is the wild west. Don't burn your roaster and/or house down.
-
-bool itsbeentoolong() {  //Checks if too much time has passed since the last control message
-  unsigned long now = micros();
-  unsigned long duration = now - lastEventTime;
-  //if (duration < 0) {       // Commented out because compiler states comparison of unsigned expression < 0 is always false
-  //  duration = (ULONG_MAX - lastEventTime) + now;  //I think this is right.. right?
-  //}
-  if (duration > lastEventTimeout) {
-    return true;
-  }
-  return false;
-}
-
-bool isTemperatureOverLimit() {  //Checks if the current temperature exceeds the maximum allowed temperature
-  if (temp > maxTemp) {
-    return true;
-  }
-  return false;
-}
-
-void failSafeChecks() {
-
-  if (itsbeentoolong()) {
-    //TODO: Maybe consider moving this logic to the interrupt handler
-    //That way if the arduino is having issues, the interrupt handler
-    //Will stop sending messages to the roaster and it'll shut down.
-    shutdown();  //Turn everything off if the last control message is too old
-  }
-
-  if (isTemperatureOverLimit()) {
-    eStop();  //Possible temperature runaway? Emergency stop
-  }
-}
-
-
-void setup() {
-  //ok.. Talking to myself here.. but lets do a sanity check.
-  //The idea is that the loop will handle any requests from serial.
-  //While the timer which runs every 10ms will send the control message to the roaster.
-  Serial.begin(115200);
-  Serial.setTimeout(100);
-  pinMode(txPin, OUTPUT);
-  pinMode(rxPin, INPUT);
-  shutdown();
-
-  //ITimer1.init();
-  //ITimer1.attachInterruptInterval(750, sendRoasterMessage);
-}
-
-void loop() {
-  // Serial.println("Looping...");  // Test line
-  //Don't want the roaster be uncontrolled.. By itself, if you don't send a command in 1sec it will shutdown
-  //But I also want to ensure the arduino is getting commands from something.
-  //I think a safeguard for this might be to ensure we're regularly receiving control messages.
-  //If Artisan is on, it should be polling for temps every few seconds. This requires we get a VALID control command.
-  //I also want to add some sort of over temp protection. Butthis is the wild west. Don't burn your roaster and/or house down.
-
-  failSafeChecks();
-
-  sendRoasterMessage();
-
-  getRoasterMessage();
-
-<<<<<<< HEAD
-  if (Serial.available() > 0) {
-
-    String input = Serial.readString();
-    input.trim();
-    parseAndExecuteCommands(input);  // Handle multiple commands
-  }
-}
-
-void parseAndExecuteCommands(String input) {
-  // Serial.println("Starting command parsing...");
-
-  while (input.length() > 0) {
-    // Serial.print("Remaining input: ");
-    // Serial.println(input);
-
-    int split = input.indexOf(';');
-    String command;
-    uint8_t value = 0;
-
-    if (split >= 0) {
-      command = input.substring(0, split);
-      input = input.substring(split + 1);
-
-      // Serial.print("Parsed command: ");
-      // Serial.println(command);
-
-      // Find the next semicolon if any, to determine the value
-      int nextSplit = input.indexOf(';');
-      if (nextSplit >= 0) {
-        value = input.substring(0, nextSplit).toInt();
-        input = input.substring(nextSplit + 1);
-      } else {
-        value = input.toInt();  // Last value or single command
-        input = "";
-      }
-
-      // Serial.print("Parsed value: ");
-      // Serial.println(value);
-    } else {
-      command = input;
-      input = "";
-
-      // Serial.print("Final command: ");
-      // Serial.println(command);
-    }
-
-    // Serial.print("Executing command: ");
-    // Serial.print(command);
-    // Serial.print(" with value: ");
-    // Serial.println(value);
-
-    executeCommand(command, value);
-  }
-
-  // Serial.println("Finished command parsing.");
-}
-
 
 void executeCommand(String command, uint8_t value) {
   if (command == "READ") {
@@ -474,7 +306,134 @@
   } else if (command == "UNITS") {
     if (value != 0) CorF = value;
   }
-=======
+}
+  
+  void parseAndExecuteCommands(String input) {
+  // Serial.println("Starting command parsing...");
+
+  while (input.length() > 0) {
+    // Serial.print("Remaining input: ");
+    // Serial.println(input);
+
+    int split = input.indexOf(';');
+    String command;
+    uint8_t value = 0;
+
+    if (split >= 0) {
+      command = input.substring(0, split);
+      input = input.substring(split + 1);
+
+      // Serial.print("Parsed command: ");
+      // Serial.println(command);
+
+      // Find the next semicolon if any, to determine the value
+      int nextSplit = input.indexOf(';');
+      if (nextSplit >= 0) {
+        value = input.substring(0, nextSplit).toInt();
+        input = input.substring(nextSplit + 1);
+      } else {
+        value = input.toInt();  // Last value or single command
+        input = "";
+      }
+
+      // Serial.print("Parsed value: ");
+      // Serial.println(value);
+    } else {
+      command = input;
+      input = "";
+
+      // Serial.print("Final command: ");
+      // Serial.println(command);
+    }
+
+    // Serial.print("Executing command: ");
+    // Serial.print(command);
+    // Serial.print(" with value: ");
+    // Serial.println(value);
+
+    executeCommand(command, value);
+  }
+
+  // Serial.println("Finished command parsing.");
+}
+  
+void getArtisanMessage() {
+    if (Serial.available() > 0) {
+
+    String input = Serial.readString();
+    input.trim();
+    parseAndExecuteCommands(input);  // Handle multiple commands
+  }
+}
+
+//Failsafe functions
+//Don't want the roaster be uncontrolled.. By itself, if you don't send a command in 1sec it will shutdown
+//But I also want to ensure the arduino is getting commands from something.
+//I think a safeguard for this might be to ensure we're regularly receiving control messages.
+//If Artisan is on, it should be polling for temps every few seconds. This requires we get a VALID control command.
+//I also want to add some sort of over temp protection. Butthis is the wild west. Don't burn your roaster and/or house down.
+
+bool itsbeentoolong() {  //Checks if too much time has passed since the last control message
+  unsigned long now = micros();
+  unsigned long duration = now - lastEventTime;
+  //if (duration < 0) {       // Commented out because compiler states comparison of unsigned expression < 0 is always false
+  //  duration = (ULONG_MAX - lastEventTime) + now;  //I think this is right.. right?
+  //}
+  if (duration > lastEventTimeout) {
+    return true;
+  }
+  return false;
+}
+
+bool isTemperatureOverLimit() {  //Checks if the current temperature exceeds the maximum allowed temperature
+  if (temp > maxTemp) {
+    return true;
+  }
+  return false;
+}
+
+void failSafeChecks() {
+
+  if (itsbeentoolong()) {
+    //TODO: Maybe consider moving this logic to the interrupt handler
+    //That way if the arduino is having issues, the interrupt handler
+    //Will stop sending messages to the roaster and it'll shut down.
+    shutdown();  //Turn everything off if the last control message is too old
+  }
+
+  if (isTemperatureOverLimit()) {
+    eStop();  //Possible temperature runaway? Emergency stop
+  }
+}
+
+
+void setup() {
+  //ok.. Talking to myself here.. but lets do a sanity check.
+  //The idea is that the loop will handle any requests from serial.
+  //While the timer which runs every 10ms will send the control message to the roaster.
+  Serial.begin(115200);
+  Serial.setTimeout(100);
+  pinMode(txPin, OUTPUT);
+  pinMode(rxPin, INPUT);
+  shutdown();
+
+  //ITimer1.init();
+  //ITimer1.attachInterruptInterval(750, sendRoasterMessage);
+}
+
+void loop() {
+  // Serial.println("Looping...");  // Test line
+  //Don't want the roaster be uncontrolled.. By itself, if you don't send a command in 1sec it will shutdown
+  //But I also want to ensure the arduino is getting commands from something.
+  //I think a safeguard for this might be to ensure we're regularly receiving control messages.
+  //If Artisan is on, it should be polling for temps every few seconds. This requires we get a VALID control command.
+  //I also want to add some sort of over temp protection. Butthis is the wild west. Don't burn your roaster and/or house down.
+
+  failSafeChecks();
+
+  sendRoasterMessage();
+
+  getRoasterMessage();
+
   getArtisanMessage();
->>>>>>> 08542669
 }